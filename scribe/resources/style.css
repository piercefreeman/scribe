/*
! tailwindcss v3.0.8 | MIT License | https://tailwindcss.com
*/

/*
1. Prevent padding and border from affecting element width. (https://github.com/mozdevs/cssremedy/issues/4)
2. Allow adding a border to an element by just adding a border-width. (https://github.com/tailwindcss/tailwindcss/pull/116)
*/

*,
::before,
::after {
  box-sizing: border-box;
  /* 1 */
  border-width: 0;
  /* 2 */
  border-style: solid;
  /* 2 */
  border-color: currentColor;
  /* 2 */
}

::before,
::after {
  --tw-content: '';
}

/*
1. Use a consistent sensible line-height in all browsers.
2. Prevent adjustments of font size after orientation changes in iOS.
3. Use a more readable tab size.
4. Use the user's configured `sans` font-family by default.
*/

html {
  line-height: 1.5;
  /* 1 */
  -webkit-text-size-adjust: 100%;
  /* 2 */
  -moz-tab-size: 4;
  /* 3 */
  -o-tab-size: 4;
     tab-size: 4;
  /* 3 */
  font-family: ui-sans-serif, system-ui, -apple-system, BlinkMacSystemFont, "Segoe UI", Roboto, "Helvetica Neue", Arial, "Noto Sans", sans-serif, "Apple Color Emoji", "Segoe UI Emoji", "Segoe UI Symbol", "Noto Color Emoji";
  /* 4 */
}

/*
1. Remove the margin in all browsers.
2. Inherit line-height from `html` so users can set them as a class directly on the `html` element.
*/

body {
  margin: 0;
  /* 1 */
  line-height: inherit;
  /* 2 */
}

/*
1. Add the correct height in Firefox.
2. Correct the inheritance of border color in Firefox. (https://bugzilla.mozilla.org/show_bug.cgi?id=190655)
3. Ensure horizontal rules are visible by default.
*/

hr {
  height: 0;
  /* 1 */
  color: inherit;
  /* 2 */
  border-top-width: 1px;
  /* 3 */
}

/*
Add the correct text decoration in Chrome, Edge, and Safari.
*/

abbr:where([title]) {
  -webkit-text-decoration: underline dotted;
          text-decoration: underline dotted;
}

/*
Remove the default font size and weight for headings.
*/

h1,
h2,
h3,
h4,
h5,
h6 {
  font-size: inherit;
  font-weight: inherit;
}

/*
Reset links to optimize for opt-in styling instead of opt-out.
*/

a {
  color: inherit;
  text-decoration: inherit;
}

/*
Add the correct font weight in Edge and Safari.
*/

b,
strong {
  font-weight: bolder;
}

/*
1. Use the user's configured `mono` font family by default.
2. Correct the odd `em` font sizing in all browsers.
*/

code,
kbd,
samp,
pre {
  font-family: ui-monospace, SFMono-Regular, Menlo, Monaco, Consolas, "Liberation Mono", "Courier New", monospace;
  /* 1 */
  font-size: 1em;
  /* 2 */
}

/*
Add the correct font size in all browsers.
*/

small {
  font-size: 80%;
}

/*
Prevent `sub` and `sup` elements from affecting the line height in all browsers.
*/

sub,
sup {
  font-size: 75%;
  line-height: 0;
  position: relative;
  vertical-align: baseline;
}

sub {
  bottom: -0.25em;
}

sup {
  top: -0.5em;
}

/*
1. Remove text indentation from table contents in Chrome and Safari. (https://bugs.chromium.org/p/chromium/issues/detail?id=999088, https://bugs.webkit.org/show_bug.cgi?id=201297)
2. Correct table border color inheritance in all Chrome and Safari. (https://bugs.chromium.org/p/chromium/issues/detail?id=935729, https://bugs.webkit.org/show_bug.cgi?id=195016)
3. Remove gaps between table borders by default.
*/

table {
  text-indent: 0;
  /* 1 */
  border-color: inherit;
  /* 2 */
  border-collapse: collapse;
  /* 3 */
}

/*
1. Change the font styles in all browsers.
2. Remove the margin in Firefox and Safari.
3. Remove default padding in all browsers.
*/

button,
input,
optgroup,
select,
textarea {
  font-family: inherit;
  /* 1 */
  font-size: 100%;
  /* 1 */
  line-height: inherit;
  /* 1 */
  color: inherit;
  /* 1 */
  margin: 0;
  /* 2 */
  padding: 0;
  /* 3 */
}

/*
Remove the inheritance of text transform in Edge and Firefox.
*/

button,
select {
  text-transform: none;
}

/*
1. Correct the inability to style clickable types in iOS and Safari.
2. Remove default button styles.
*/

button,
[type='button'],
[type='reset'],
[type='submit'] {
  -webkit-appearance: button;
  /* 1 */
  background-color: transparent;
  /* 2 */
  background-image: none;
  /* 2 */
}

/*
Use the modern Firefox focus style for all focusable elements.
*/

:-moz-focusring {
  outline: auto;
}

/*
Remove the additional `:invalid` styles in Firefox. (https://github.com/mozilla/gecko-dev/blob/2f9eacd9d3d995c937b4251a5557d95d494c9be1/layout/style/res/forms.css#L728-L737)
*/

:-moz-ui-invalid {
  box-shadow: none;
}

/*
Add the correct vertical alignment in Chrome and Firefox.
*/

progress {
  vertical-align: baseline;
}

/*
Correct the cursor style of increment and decrement buttons in Safari.
*/

::-webkit-inner-spin-button,
::-webkit-outer-spin-button {
  height: auto;
}

/*
1. Correct the odd appearance in Chrome and Safari.
2. Correct the outline style in Safari.
*/

[type='search'] {
  -webkit-appearance: textfield;
  /* 1 */
  outline-offset: -2px;
  /* 2 */
}

/*
Remove the inner padding in Chrome and Safari on macOS.
*/

::-webkit-search-decoration {
  -webkit-appearance: none;
}

/*
1. Correct the inability to style clickable types in iOS and Safari.
2. Change font properties to `inherit` in Safari.
*/

::-webkit-file-upload-button {
  -webkit-appearance: button;
  /* 1 */
  font: inherit;
  /* 2 */
}

/*
Add the correct display in Chrome and Safari.
*/

summary {
  display: list-item;
}

/*
Removes the default spacing and border for appropriate elements.
*/

blockquote,
dl,
dd,
h1,
h2,
h3,
h4,
h5,
h6,
hr,
figure,
p,
pre {
  margin: 0;
}

fieldset {
  margin: 0;
  padding: 0;
}

legend {
  padding: 0;
}

ol,
ul,
menu {
  list-style: none;
  margin: 0;
  padding: 0;
}

/*
Prevent resizing textareas horizontally by default.
*/

textarea {
  resize: vertical;
}

/*
1. Reset the default placeholder opacity in Firefox. (https://github.com/tailwindlabs/tailwindcss/issues/3300)
2. Set the default placeholder color to the user's configured gray 400 color.
*/

input::-moz-placeholder, textarea::-moz-placeholder {
  opacity: 1;
  /* 1 */
  color: #9ca3af;
  /* 2 */
}

input::placeholder,
textarea::placeholder {
  opacity: 1;
  /* 1 */
  color: #9ca3af;
  /* 2 */
}

/*
Set the default cursor for buttons.
*/

button,
[role="button"] {
  cursor: pointer;
}

/*
Make sure disabled buttons don't get the pointer cursor.
*/

:disabled {
  cursor: default;
}

/*
1. Make replaced elements `display: block` by default. (https://github.com/mozdevs/cssremedy/issues/14)
2. Add `vertical-align: middle` to align replaced elements more sensibly by default. (https://github.com/jensimmons/cssremedy/issues/14#issuecomment-634934210)
   This can trigger a poorly considered lint error in some tools but is included by design.
*/

img,
svg,
video,
canvas,
audio,
iframe,
embed,
object {
  display: block;
  /* 1 */
  vertical-align: middle;
  /* 2 */
}

/*
Constrain images and videos to the parent width and preserve their intrinsic aspect ratio. (https://github.com/mozdevs/cssremedy/issues/14)
*/

img,
video {
  max-width: 100%;
  height: auto;
}

/*
Ensure the default browser behavior of the `hidden` attribute.
*/

[hidden] {
  display: none;
}

[type='text'],[type='email'],[type='url'],[type='password'],[type='number'],[type='date'],[type='datetime-local'],[type='month'],[type='search'],[type='tel'],[type='time'],[type='week'],[multiple],textarea,select {
  -webkit-appearance: none;
     -moz-appearance: none;
          appearance: none;
  background-color: #fff;
  border-color: #6b7280;
  border-width: 1px;
  border-radius: 0px;
  padding-top: 0.5rem;
  padding-right: 0.75rem;
  padding-bottom: 0.5rem;
  padding-left: 0.75rem;
  font-size: 1rem;
  line-height: 1.5rem;
  --tw-shadow: 0 0 #0000;
}

[type='text']:focus, [type='email']:focus, [type='url']:focus, [type='password']:focus, [type='number']:focus, [type='date']:focus, [type='datetime-local']:focus, [type='month']:focus, [type='search']:focus, [type='tel']:focus, [type='time']:focus, [type='week']:focus, [multiple]:focus, textarea:focus, select:focus {
  outline: 2px solid transparent;
  outline-offset: 2px;
  --tw-ring-inset: var(--tw-empty,/*!*/ /*!*/);
  --tw-ring-offset-width: 0px;
  --tw-ring-offset-color: #fff;
  --tw-ring-color: #2563eb;
  --tw-ring-offset-shadow: var(--tw-ring-inset) 0 0 0 var(--tw-ring-offset-width) var(--tw-ring-offset-color);
  --tw-ring-shadow: var(--tw-ring-inset) 0 0 0 calc(1px + var(--tw-ring-offset-width)) var(--tw-ring-color);
  box-shadow: var(--tw-ring-offset-shadow), var(--tw-ring-shadow), var(--tw-shadow);
  border-color: #2563eb;
}

input::-moz-placeholder, textarea::-moz-placeholder {
  color: #6b7280;
  opacity: 1;
}

input::placeholder,textarea::placeholder {
  color: #6b7280;
  opacity: 1;
}

::-webkit-datetime-edit-fields-wrapper {
  padding: 0;
}

::-webkit-date-and-time-value {
  min-height: 1.5em;
}

::-webkit-datetime-edit,::-webkit-datetime-edit-year-field,::-webkit-datetime-edit-month-field,::-webkit-datetime-edit-day-field,::-webkit-datetime-edit-hour-field,::-webkit-datetime-edit-minute-field,::-webkit-datetime-edit-second-field,::-webkit-datetime-edit-millisecond-field,::-webkit-datetime-edit-meridiem-field {
  padding-top: 0;
  padding-bottom: 0;
}

select {
  background-image: url("data:image/svg+xml,%3csvg xmlns='http://www.w3.org/2000/svg' fill='none' viewBox='0 0 20 20'%3e%3cpath stroke='%236b7280' stroke-linecap='round' stroke-linejoin='round' stroke-width='1.5' d='M6 8l4 4 4-4'/%3e%3c/svg%3e");
  background-position: right 0.5rem center;
  background-repeat: no-repeat;
  background-size: 1.5em 1.5em;
  padding-right: 2.5rem;
  -webkit-print-color-adjust: exact;
     color-adjust: exact;
          print-color-adjust: exact;
}

[multiple] {
  background-image: initial;
  background-position: initial;
  background-repeat: unset;
  background-size: initial;
  padding-right: 0.75rem;
  -webkit-print-color-adjust: unset;
     color-adjust: unset;
          print-color-adjust: unset;
}

[type='checkbox'],[type='radio'] {
  -webkit-appearance: none;
     -moz-appearance: none;
          appearance: none;
  padding: 0;
  -webkit-print-color-adjust: exact;
     color-adjust: exact;
          print-color-adjust: exact;
  display: inline-block;
  vertical-align: middle;
  background-origin: border-box;
  -webkit-user-select: none;
     -moz-user-select: none;
          user-select: none;
  flex-shrink: 0;
  height: 1rem;
  width: 1rem;
  color: #2563eb;
  background-color: #fff;
  border-color: #6b7280;
  border-width: 1px;
  --tw-shadow: 0 0 #0000;
}

[type='checkbox'] {
  border-radius: 0px;
}

[type='radio'] {
  border-radius: 100%;
}

[type='checkbox']:focus,[type='radio']:focus {
  outline: 2px solid transparent;
  outline-offset: 2px;
  --tw-ring-inset: var(--tw-empty,/*!*/ /*!*/);
  --tw-ring-offset-width: 2px;
  --tw-ring-offset-color: #fff;
  --tw-ring-color: #2563eb;
  --tw-ring-offset-shadow: var(--tw-ring-inset) 0 0 0 var(--tw-ring-offset-width) var(--tw-ring-offset-color);
  --tw-ring-shadow: var(--tw-ring-inset) 0 0 0 calc(2px + var(--tw-ring-offset-width)) var(--tw-ring-color);
  box-shadow: var(--tw-ring-offset-shadow), var(--tw-ring-shadow), var(--tw-shadow);
}

[type='checkbox']:checked,[type='radio']:checked {
  border-color: transparent;
  background-color: currentColor;
  background-size: 100% 100%;
  background-position: center;
  background-repeat: no-repeat;
}

[type='checkbox']:checked {
  background-image: url("data:image/svg+xml,%3csvg viewBox='0 0 16 16' fill='white' xmlns='http://www.w3.org/2000/svg'%3e%3cpath d='M12.207 4.793a1 1 0 010 1.414l-5 5a1 1 0 01-1.414 0l-2-2a1 1 0 011.414-1.414L6.5 9.086l4.293-4.293a1 1 0 011.414 0z'/%3e%3c/svg%3e");
}

[type='radio']:checked {
  background-image: url("data:image/svg+xml,%3csvg viewBox='0 0 16 16' fill='white' xmlns='http://www.w3.org/2000/svg'%3e%3ccircle cx='8' cy='8' r='3'/%3e%3c/svg%3e");
}

[type='checkbox']:checked:hover,[type='checkbox']:checked:focus,[type='radio']:checked:hover,[type='radio']:checked:focus {
  border-color: transparent;
  background-color: currentColor;
}

[type='checkbox']:indeterminate {
  background-image: url("data:image/svg+xml,%3csvg xmlns='http://www.w3.org/2000/svg' fill='none' viewBox='0 0 16 16'%3e%3cpath stroke='white' stroke-linecap='round' stroke-linejoin='round' stroke-width='2' d='M4 8h8'/%3e%3c/svg%3e");
  border-color: transparent;
  background-color: currentColor;
  background-size: 100% 100%;
  background-position: center;
  background-repeat: no-repeat;
}

[type='checkbox']:indeterminate:hover,[type='checkbox']:indeterminate:focus {
  border-color: transparent;
  background-color: currentColor;
}

[type='file'] {
  background: unset;
  border-color: inherit;
  border-width: 0;
  border-radius: 0;
  padding: 0;
  font-size: unset;
  line-height: inherit;
}

[type='file']:focus {
  outline: 1px auto -webkit-focus-ring-color;
}

*, ::before, ::after {
  --tw-translate-x: 0;
  --tw-translate-y: 0;
  --tw-rotate: 0;
  --tw-skew-x: 0;
  --tw-skew-y: 0;
  --tw-scale-x: 1;
  --tw-scale-y: 1;
  --tw-transform: translateX(var(--tw-translate-x)) translateY(var(--tw-translate-y)) rotate(var(--tw-rotate)) skewX(var(--tw-skew-x)) skewY(var(--tw-skew-y)) scaleX(var(--tw-scale-x)) scaleY(var(--tw-scale-y));
  --tw-border-opacity: 1;
  border-color: rgb(229 231 235 / var(--tw-border-opacity));
  --tw-ring-inset: var(--tw-empty,/*!*/ /*!*/);
  --tw-ring-offset-width: 0px;
  --tw-ring-offset-color: #fff;
  --tw-ring-color: rgb(59 130 246 / 0.5);
  --tw-ring-offset-shadow: 0 0 #0000;
  --tw-ring-shadow: 0 0 #0000;
  --tw-shadow: 0 0 #0000;
  --tw-shadow-colored: 0 0 #0000;
}

.prose {
  color: var(--tw-prose-body);
  max-width: 65ch;
}

.prose :where([class~="lead"]):not(:where([class~="not-prose"] *)) {
  color: var(--tw-prose-lead);
  font-size: 1.25em;
  line-height: 1.6;
  margin-top: 1.2em;
  margin-bottom: 1.2em;
}

.prose :where(a):not(:where([class~="not-prose"] *)) {
  color: var(--tw-prose-links);
  text-decoration: none;
  font-weight: 500;
}

.prose :where(strong):not(:where([class~="not-prose"] *)) {
  color: var(--tw-prose-bold);
  font-weight: 600;
}

.prose :where(ol):not(:where([class~="not-prose"] *)) {
  list-style-type: decimal;
  padding-left: 1.625em;
}

.prose :where(ol[type="A"]):not(:where([class~="not-prose"] *)) {
  list-style-type: upper-alpha;
}

.prose :where(ol[type="a"]):not(:where([class~="not-prose"] *)) {
  list-style-type: lower-alpha;
}

.prose :where(ol[type="A" s]):not(:where([class~="not-prose"] *)) {
  list-style-type: upper-alpha;
}

.prose :where(ol[type="a" s]):not(:where([class~="not-prose"] *)) {
  list-style-type: lower-alpha;
}

.prose :where(ol[type="I"]):not(:where([class~="not-prose"] *)) {
  list-style-type: upper-roman;
}

.prose :where(ol[type="i"]):not(:where([class~="not-prose"] *)) {
  list-style-type: lower-roman;
}

.prose :where(ol[type="I" s]):not(:where([class~="not-prose"] *)) {
  list-style-type: upper-roman;
}

.prose :where(ol[type="i" s]):not(:where([class~="not-prose"] *)) {
  list-style-type: lower-roman;
}

.prose :where(ol[type="1"]):not(:where([class~="not-prose"] *)) {
  list-style-type: decimal;
}

.prose :where(ul):not(:where([class~="not-prose"] *)) {
  list-style-type: disc;
  padding-left: 1.625em;
}

.prose :where(ol > li):not(:where([class~="not-prose"] *))::marker {
  font-weight: 400;
  color: var(--tw-prose-counters);
}

.prose :where(ul > li):not(:where([class~="not-prose"] *))::marker {
  color: var(--tw-prose-bullets);
}

.prose :where(hr):not(:where([class~="not-prose"] *)) {
  border-color: var(--tw-prose-hr);
  border-top-width: 1px;
  margin-top: 3em;
  margin-bottom: 3em;
}

.prose :where(blockquote):not(:where([class~="not-prose"] *)) {
  font-weight: 500;
  font-style: italic;
  color: var(--tw-prose-quotes);
  border-left-width: 0.25rem;
  border-left-color: var(--tw-prose-quote-borders);
  quotes: "\201C""\201D""\2018""\2019";
  margin-top: 1.6em;
  margin-bottom: 1.6em;
  padding-left: 1em;
}

.prose :where(blockquote p:first-of-type):not(:where([class~="not-prose"] *))::before {
  content: open-quote;
}

.prose :where(blockquote p:last-of-type):not(:where([class~="not-prose"] *))::after {
  content: close-quote;
}

.prose :where(h1):not(:where([class~="not-prose"] *)) {
  color: var(--tw-prose-headings);
  font-weight: 800;
  font-size: 2.25em;
  margin-top: 0;
  margin-bottom: 0.8888889em;
  line-height: 1.1111111;
}

.prose :where(h1 strong):not(:where([class~="not-prose"] *)) {
  font-weight: 900;
}

.prose :where(h2):not(:where([class~="not-prose"] *)) {
  color: var(--tw-prose-headings);
  font-weight: 700;
  font-size: 1.5em;
  margin-top: 2em;
  margin-bottom: 1em;
  line-height: 1.3333333;
}

.prose :where(h2 strong):not(:where([class~="not-prose"] *)) {
  font-weight: 800;
}

.prose :where(h3):not(:where([class~="not-prose"] *)) {
  color: var(--tw-prose-headings);
  font-weight: 600;
  font-size: 1.25em;
  margin-top: 1.6em;
  margin-bottom: 0.6em;
  line-height: 1.6;
}

.prose :where(h3 strong):not(:where([class~="not-prose"] *)) {
  font-weight: 700;
}

.prose :where(h4):not(:where([class~="not-prose"] *)) {
  color: var(--tw-prose-headings);
  font-weight: 600;
  margin-top: 1.5em;
  margin-bottom: 0.5em;
  line-height: 1.5;
}

.prose :where(h4 strong):not(:where([class~="not-prose"] *)) {
  font-weight: 700;
}

.prose :where(figure > *):not(:where([class~="not-prose"] *)) {
  margin-top: 0;
  margin-bottom: 0;
}

.prose :where(figcaption):not(:where([class~="not-prose"] *)) {
  color: var(--tw-prose-captions);
  font-size: 0.875em;
  line-height: 1.4285714;
  margin-top: 0.8571429em;
  text-align: center;
}

.prose :where(code):not(:where([class~="not-prose"] *)) {
  color: var(--tw-prose-code);
  font-weight: 600;
  font-size: 0.875em;
}

.prose :where(code):not(:where([class~="not-prose"] *))::before {
  content: "`";
}

.prose :where(code):not(:where([class~="not-prose"] *))::after {
  content: "`";
}

.prose :where(a code):not(:where([class~="not-prose"] *)) {
  color: var(--tw-prose-links);
}

.prose :where(pre):not(:where([class~="not-prose"] *)) {
  color: var(--tw-prose-pre-code);
  background-color: var(--tw-prose-pre-bg);
  overflow-x: auto;
  font-weight: 400;
  font-size: 0.875em;
  line-height: 1.7142857;
  margin-top: 1.7142857em;
  margin-bottom: 1.7142857em;
  border-radius: 0.375rem;
  padding-top: 0.8571429em;
  padding-right: 1.1428571em;
  padding-bottom: 0.8571429em;
  padding-left: 1.1428571em;
}

.prose :where(pre code):not(:where([class~="not-prose"] *)) {
  background-color: transparent;
  border-width: 0;
  border-radius: 0;
  padding: 0;
  font-weight: inherit;
  color: inherit;
  font-size: inherit;
  font-family: inherit;
  line-height: inherit;
}

.prose :where(pre code):not(:where([class~="not-prose"] *))::before {
  content: none;
}

.prose :where(pre code):not(:where([class~="not-prose"] *))::after {
  content: none;
}

.prose :where(table):not(:where([class~="not-prose"] *)) {
  width: 100%;
  table-layout: auto;
  text-align: left;
  margin-top: 2em;
  margin-bottom: 2em;
  font-size: 0.875em;
  line-height: 1.7142857;
}

.prose :where(thead):not(:where([class~="not-prose"] *)) {
  border-bottom-width: 1px;
  border-bottom-color: var(--tw-prose-th-borders);
}

.prose :where(thead th):not(:where([class~="not-prose"] *)) {
  color: var(--tw-prose-headings);
  font-weight: 600;
  vertical-align: bottom;
  padding-right: 0.5714286em;
  padding-bottom: 0.5714286em;
  padding-left: 0.5714286em;
}

.prose :where(tbody tr):not(:where([class~="not-prose"] *)) {
  border-bottom-width: 1px;
  border-bottom-color: var(--tw-prose-td-borders);
}

.prose :where(tbody tr:last-child):not(:where([class~="not-prose"] *)) {
  border-bottom-width: 0;
}

.prose :where(tbody td):not(:where([class~="not-prose"] *)) {
  vertical-align: baseline;
  padding-top: 0.5714286em;
  padding-right: 0.5714286em;
  padding-bottom: 0.5714286em;
  padding-left: 0.5714286em;
}

.prose {
  --tw-prose-body: #374151;
  --tw-prose-headings: #111827;
  --tw-prose-lead: #4b5563;
  --tw-prose-links: #3b82f6;
  --tw-prose-bold: #111827;
  --tw-prose-counters: #6b7280;
  --tw-prose-bullets: #d1d5db;
  --tw-prose-hr: #e5e7eb;
  --tw-prose-quotes: #6b7280;
  --tw-prose-quote-borders: #e5e7eb;
  --tw-prose-captions: #6b7280;
  --tw-prose-code: #111827;
  --tw-prose-pre-code: #e5e7eb;
  --tw-prose-pre-bg: #1f2937;
  --tw-prose-th-borders: #d1d5db;
  --tw-prose-td-borders: #e5e7eb;
  --tw-prose-invert-body: #e5e7eb;
  --tw-prose-invert-headings: #fff;
  --tw-prose-invert-lead: #9ca3af;
  --tw-prose-invert-links: #93c5fd;
  --tw-prose-invert-bold: #fff;
  --tw-prose-invert-counters: #9ca3af;
  --tw-prose-invert-bullets: #4b5563;
  --tw-prose-invert-hr: #374151;
  --tw-prose-invert-quotes: #f3f4f6;
  --tw-prose-invert-quote-borders: #374151;
  --tw-prose-invert-captions: #9ca3af;
  --tw-prose-invert-code: #fff;
  --tw-prose-invert-pre-code: #d1d5db;
  --tw-prose-invert-pre-bg: rgb(0 0 0 / 50%);
  --tw-prose-invert-th-borders: #4b5563;
  --tw-prose-invert-td-borders: #374151;
  font-size: 1rem;
  line-height: 1.75;
}

.prose :where(p):not(:where([class~="not-prose"] *)) {
  margin-top: 1.25em;
  margin-bottom: 1.25em;
}

.prose :where(img):not(:where([class~="not-prose"] *)) {
  margin-top: 2em;
  margin-bottom: 2em;
}

.prose :where(video):not(:where([class~="not-prose"] *)) {
  margin-top: 2em;
  margin-bottom: 2em;
}

.prose :where(figure):not(:where([class~="not-prose"] *)) {
  margin-top: 2em;
  margin-bottom: 2em;
}

.prose :where(h2 code):not(:where([class~="not-prose"] *)) {
  font-size: 0.875em;
}

.prose :where(h3 code):not(:where([class~="not-prose"] *)) {
  font-size: 0.9em;
}

.prose :where(li):not(:where([class~="not-prose"] *)) {
  margin-top: 0.5em;
  margin-bottom: 0.5em;
}

.prose :where(ol > li):not(:where([class~="not-prose"] *)) {
  padding-left: 0.375em;
}

.prose :where(ul > li):not(:where([class~="not-prose"] *)) {
  padding-left: 0.375em;
}

.prose > :where(ul > li p):not(:where([class~="not-prose"] *)) {
  margin-top: 0.75em;
  margin-bottom: 0.75em;
}

.prose > :where(ul > li > *:first-child):not(:where([class~="not-prose"] *)) {
  margin-top: 1.25em;
}

.prose > :where(ul > li > *:last-child):not(:where([class~="not-prose"] *)) {
  margin-bottom: 1.25em;
}

.prose > :where(ol > li > *:first-child):not(:where([class~="not-prose"] *)) {
  margin-top: 1.25em;
}

.prose > :where(ol > li > *:last-child):not(:where([class~="not-prose"] *)) {
  margin-bottom: 1.25em;
}

.prose :where(ul ul, ul ol, ol ul, ol ol):not(:where([class~="not-prose"] *)) {
  margin-top: 0.75em;
  margin-bottom: 0.75em;
}

.prose :where(hr + *):not(:where([class~="not-prose"] *)) {
  margin-top: 0;
}

.prose :where(h2 + *):not(:where([class~="not-prose"] *)) {
  margin-top: 0;
}

.prose :where(h3 + *):not(:where([class~="not-prose"] *)) {
  margin-top: 0;
}

.prose :where(h4 + *):not(:where([class~="not-prose"] *)) {
  margin-top: 0;
}

.prose :where(thead th:first-child):not(:where([class~="not-prose"] *)) {
  padding-left: 0;
}

.prose :where(thead th:last-child):not(:where([class~="not-prose"] *)) {
  padding-right: 0;
}

.prose :where(tbody td:first-child):not(:where([class~="not-prose"] *)) {
  padding-left: 0;
}

.prose :where(tbody td:last-child):not(:where([class~="not-prose"] *)) {
  padding-right: 0;
}

.prose > :where(:first-child):not(:where([class~="not-prose"] *)) {
  margin-top: 0;
}

.prose > :where(:last-child):not(:where([class~="not-prose"] *)) {
  margin-bottom: 0;
}

.sr-only {
  position: absolute;
  width: 1px;
  height: 1px;
  padding: 0;
  margin: -1px;
  overflow: hidden;
  clip: rect(0, 0, 0, 0);
  white-space: nowrap;
  border-width: 0;
}

.pointer-events-none {
  pointer-events: none;
}

.absolute {
  position: absolute;
}

.relative {
  position: relative;
}

.inset-0 {
  top: 0px;
  right: 0px;
  bottom: 0px;
  left: 0px;
}

.top-2 {
  top: 0.5rem;
}

.right-2 {
  right: 0.5rem;
}

.col-span-2 {
  grid-column: span 2 / span 2;
}

.col-span-3 {
  grid-column: span 3 / span 3;
}

.mx-auto {
  margin-left: auto;
  margin-right: auto;
}

.mt-8 {
  margin-top: 2rem;
}

.mt-4 {
  margin-top: 1rem;
}

.mt-6 {
  margin-top: 1.5rem;
}

.mt-1 {
  margin-top: 0.25rem;
}

.ml-4 {
  margin-left: 1rem;
}

.ml-1 {
  margin-left: 0.25rem;
}

.mt-2 {
  margin-top: 0.5rem;
}

.mt-12 {
  margin-top: 3rem;
}

.block {
  display: block;
}

.inline-block {
  display: inline-block;
}

.inline {
  display: inline;
}

.flex {
  display: flex;
}

.inline-flex {
  display: inline-flex;
}

.grid {
  display: grid;
}

.hidden {
  display: none;
}

.h-14 {
  height: 3.5rem;
}

.h-10 {
  height: 2.5rem;
}

.h-4 {
  height: 1rem;
}

.h-8 {
  height: 2rem;
}

.h-7 {
  height: 1.75rem;
}

.h-full {
  height: 100%;
}

.h-5 {
  height: 1.25rem;
}

.h-44 {
  height: 11rem;
}

.h-24 {
  height: 6rem;
}

.h-56 {
  height: 14rem;
}

.w-14 {
  width: 3.5rem;
}

.w-4 {
  width: 1rem;
}

.w-16 {
  width: 4rem;
}

.w-7 {
  width: 1.75rem;
}

.w-full {
  width: 100%;
}

.w-5 {
  width: 1.25rem;
}

.w-44 {
  width: 11rem;
}

.w-24 {
  width: 6rem;
}

.w-5\/12 {
  width: 41.666667%;
}

.w-96 {
  width: 24rem;
}

.min-w-0 {
  min-width: 0px;
}

.max-w-2xl {
  max-width: 42rem;
}

.max-w-4xl {
  max-width: 56rem;
}

.max-w-6xl {
  max-width: 72rem;
}

.max-w-none {
  max-width: none;
}

.max-w-3xl {
  max-width: 48rem;
}

.max-w-5xl {
  max-width: 64rem;
}

.flex-none {
  flex: none;
}

.flex-auto {
  flex: 1 1 auto;
}

.flex-shrink-0 {
  flex-shrink: 0;
}

.grow {
  flex-grow: 1;
}

.-translate-x-\[1px\] {
  --tw-translate-x: -1px;
  transform: var(--tw-transform);
}

.translate-x-0 {
  --tw-translate-x: 0px;
  transform: var(--tw-transform);
}

.translate-x-8 {
  --tw-translate-x: 2rem;
  transform: var(--tw-transform);
}

.rotate-1 {
  --tw-rotate: 1deg;
  transform: var(--tw-transform);
}

.-rotate-1 {
  --tw-rotate: -1deg;
  transform: var(--tw-transform);
}

.transform {
  transform: var(--tw-transform);
}

.cursor-pointer {
  cursor: pointer;
}

.grid-cols-2 {
  grid-template-columns: repeat(2, minmax(0, 1fr));
}

.grid-cols-4 {
  grid-template-columns: repeat(4, minmax(0, 1fr));
}

.grid-cols-3 {
  grid-template-columns: repeat(3, minmax(0, 1fr));
}

.items-center {
  align-items: center;
}

.justify-center {
  justify-content: center;
}

.gap-x-8 {
  -moz-column-gap: 2rem;
       column-gap: 2rem;
}

.gap-y-8 {
  row-gap: 2rem;
}

.gap-x-4 {
  -moz-column-gap: 1rem;
       column-gap: 1rem;
}

.gap-x-2 {
  -moz-column-gap: 0.5rem;
       column-gap: 0.5rem;
}

.gap-y-4 {
  row-gap: 1rem;
}

.space-y-4 > :not([hidden]) ~ :not([hidden]) {
  --tw-space-y-reverse: 0;
  margin-top: calc(1rem * calc(1 - var(--tw-space-y-reverse)));
  margin-bottom: calc(1rem * var(--tw-space-y-reverse));
}

.space-y-2 > :not([hidden]) ~ :not([hidden]) {
  --tw-space-y-reverse: 0;
  margin-top: calc(0.5rem * calc(1 - var(--tw-space-y-reverse)));
  margin-bottom: calc(0.5rem * var(--tw-space-y-reverse));
}

.divide-y > :not([hidden]) ~ :not([hidden]) {
  --tw-divide-y-reverse: 0;
  border-top-width: calc(1px * calc(1 - var(--tw-divide-y-reverse)));
  border-bottom-width: calc(1px * var(--tw-divide-y-reverse));
}

.divide-slate-200 > :not([hidden]) ~ :not([hidden]) {
  --tw-divide-opacity: 1;
  border-color: rgb(226 232 240 / var(--tw-divide-opacity));
}

.rounded-full {
  border-radius: 9999px;
}

.rounded-lg {
  border-radius: 0.5rem;
}

.rounded-2xl {
  border-radius: 1rem;
}

.rounded {
  border-radius: 0.25rem;
}

.rounded-sm {
  border-radius: 0.125rem;
}

.rounded-md {
  border-radius: 0.375rem;
}

.border {
  border-width: 1px;
}

.border-2 {
  border-width: 2px;
}

.border-0 {
  border-width: 0px;
}

.border-y {
  border-top-width: 1px;
  border-bottom-width: 1px;
}

.border-t {
  border-top-width: 1px;
}

.border-b-2 {
  border-bottom-width: 2px;
}

.border-dashed {
  border-style: dashed;
}

.border-gray-200 {
  --tw-border-opacity: 1;
  border-color: rgb(229 231 235 / var(--tw-border-opacity));
}

.border-transparent {
  border-color: transparent;
}

.border-gray-300 {
  --tw-border-opacity: 1;
  border-color: rgb(209 213 219 / var(--tw-border-opacity));
}

.bg-white {
  --tw-bg-opacity: 1;
  background-color: rgb(255 255 255 / var(--tw-bg-opacity));
}

.bg-gray-200 {
  --tw-bg-opacity: 1;
  background-color: rgb(229 231 235 / var(--tw-bg-opacity));
}

.bg-gray-700 {
  --tw-bg-opacity: 1;
  background-color: rgb(55 65 81 / var(--tw-bg-opacity));
}

.bg-blue-400 {
  --tw-bg-opacity: 1;
  background-color: rgb(96 165 250 / var(--tw-bg-opacity));
}

<<<<<<< HEAD
.bg-blue-300 {
  --tw-bg-opacity: 1;
  background-color: rgb(147 197 253 / var(--tw-bg-opacity));
=======
.bg-gray-900 {
  --tw-bg-opacity: 1;
  background-color: rgb(17 24 39 / var(--tw-bg-opacity));
}

.bg-white\/5 {
  background-color: rgb(255 255 255 / 0.05);
}

.bg-indigo-500 {
  --tw-bg-opacity: 1;
  background-color: rgb(99 102 241 / var(--tw-bg-opacity));
>>>>>>> aedebf65
}

.object-cover {
  -o-object-fit: cover;
     object-fit: cover;
}

.p-6 {
  padding: 1.5rem;
}

.px-4 {
  padding-left: 1rem;
  padding-right: 1rem;
}

.py-6 {
  padding-top: 1.5rem;
  padding-bottom: 1.5rem;
}

.py-8 {
  padding-top: 2rem;
  padding-bottom: 2rem;
}

.py-2 {
  padding-top: 0.5rem;
  padding-bottom: 0.5rem;
}

.py-4 {
  padding-top: 1rem;
  padding-bottom: 1rem;
}

<<<<<<< HEAD
.px-2 {
  padding-left: 0.5rem;
  padding-right: 0.5rem;
=======
.px-6 {
  padding-left: 1.5rem;
  padding-right: 1.5rem;
}

.px-3\.5 {
  padding-left: 0.875rem;
  padding-right: 0.875rem;
}

.px-3 {
  padding-left: 0.75rem;
  padding-right: 0.75rem;
}

.py-2\.5 {
  padding-top: 0.625rem;
  padding-bottom: 0.625rem;
>>>>>>> aedebf65
}

.pt-6 {
  padding-top: 1.5rem;
}

.pb-4 {
  padding-bottom: 1rem;
}

.pt-8 {
  padding-top: 2rem;
}

.pb-8 {
  padding-bottom: 2rem;
}

.pt-4 {
  padding-top: 1rem;
}

.text-center {
  text-align: center;
}

.text-lg {
  font-size: 1.125rem;
  line-height: 1.75rem;
}

.text-3xl {
  font-size: 1.875rem;
  line-height: 2.25rem;
}

.text-xl {
  font-size: 1.25rem;
  line-height: 1.75rem;
}

.text-base {
  font-size: 1rem;
  line-height: 1.5rem;
}

<<<<<<< HEAD
.text-2xl {
  font-size: 1.5rem;
  line-height: 2rem;
}

=======
>>>>>>> aedebf65
.text-sm {
  font-size: 0.875rem;
  line-height: 1.25rem;
}

.font-bold {
  font-weight: 700;
}

.font-semibold {
  font-weight: 600;
}

.font-medium {
  font-weight: 500;
}

.leading-8 {
  line-height: 2rem;
}

.tracking-tight {
  letter-spacing: -0.025em;
}

.text-gray-900 {
  --tw-text-opacity: 1;
  color: rgb(17 24 39 / var(--tw-text-opacity));
}

.text-blue-500 {
  --tw-text-opacity: 1;
  color: rgb(59 130 246 / var(--tw-text-opacity));
}

.text-gray-600 {
  --tw-text-opacity: 1;
  color: rgb(75 85 99 / var(--tw-text-opacity));
}

.text-gray-400 {
  --tw-text-opacity: 1;
  color: rgb(156 163 175 / var(--tw-text-opacity));
}

.text-blue-600 {
  --tw-text-opacity: 1;
  color: rgb(37 99 235 / var(--tw-text-opacity));
}

.text-red-700 {
  --tw-text-opacity: 1;
  color: rgb(185 28 28 / var(--tw-text-opacity));
}

.text-orange-700 {
  --tw-text-opacity: 1;
  color: rgb(194 65 12 / var(--tw-text-opacity));
}

.text-gray-800 {
  --tw-text-opacity: 1;
  color: rgb(31 41 55 / var(--tw-text-opacity));
}

.text-blue-300 {
  --tw-text-opacity: 1;
  color: rgb(147 197 253 / var(--tw-text-opacity));
}

.text-gray-500 {
  --tw-text-opacity: 1;
  color: rgb(107 114 128 / var(--tw-text-opacity));
}

<<<<<<< HEAD
=======
.text-gray-200 {
  --tw-text-opacity: 1;
  color: rgb(229 231 235 / var(--tw-text-opacity));
}

>>>>>>> aedebf65
.text-white {
  --tw-text-opacity: 1;
  color: rgb(255 255 255 / var(--tw-text-opacity));
}

<<<<<<< HEAD
=======
.text-green-600 {
  --tw-text-opacity: 1;
  color: rgb(22 163 74 / var(--tw-text-opacity));
}

.text-red-600 {
  --tw-text-opacity: 1;
  color: rgb(220 38 38 / var(--tw-text-opacity));
}

>>>>>>> aedebf65
.antialiased {
  -webkit-font-smoothing: antialiased;
  -moz-osx-font-smoothing: grayscale;
}

.opacity-100 {
  opacity: 1;
}

.opacity-0 {
  opacity: 0;
}

.shadow-md {
  --tw-shadow: 0 4px 6px -1px rgb(0 0 0 / 0.1), 0 2px 4px -2px rgb(0 0 0 / 0.1);
  --tw-shadow-colored: 0 4px 6px -1px var(--tw-shadow-color), 0 2px 4px -2px var(--tw-shadow-color);
  box-shadow: var(--tw-ring-offset-shadow, 0 0 #0000), var(--tw-ring-shadow, 0 0 #0000), var(--tw-shadow);
}

.shadow {
  --tw-shadow: 0 1px 3px 0 rgb(0 0 0 / 0.1), 0 1px 2px -1px rgb(0 0 0 / 0.1);
  --tw-shadow-colored: 0 1px 3px 0 var(--tw-shadow-color), 0 1px 2px -1px var(--tw-shadow-color);
  box-shadow: var(--tw-ring-offset-shadow, 0 0 #0000), var(--tw-ring-shadow, 0 0 #0000), var(--tw-shadow);
}

.shadow-sm {
  --tw-shadow: 0 1px 2px 0 rgb(0 0 0 / 0.05);
  --tw-shadow-colored: 0 1px 2px 0 var(--tw-shadow-color);
  box-shadow: var(--tw-ring-offset-shadow, 0 0 #0000), var(--tw-ring-shadow, 0 0 #0000), var(--tw-shadow);
}

.shadow-zinc-800\/5 {
  --tw-shadow-color: rgb(39 39 42 / 0.05);
  --tw-shadow: var(--tw-shadow-colored);
}

.ring-1 {
  --tw-ring-offset-shadow: var(--tw-ring-inset) 0 0 0 var(--tw-ring-offset-width) var(--tw-ring-offset-color);
  --tw-ring-shadow: var(--tw-ring-inset) 0 0 0 calc(1px + var(--tw-ring-offset-width)) var(--tw-ring-color);
  box-shadow: var(--tw-ring-offset-shadow), var(--tw-ring-shadow), var(--tw-shadow, 0 0 #0000);
}

.ring-0 {
  --tw-ring-offset-shadow: var(--tw-ring-inset) 0 0 0 var(--tw-ring-offset-width) var(--tw-ring-offset-color);
  --tw-ring-shadow: var(--tw-ring-inset) 0 0 0 calc(0px + var(--tw-ring-offset-width)) var(--tw-ring-color);
  box-shadow: var(--tw-ring-offset-shadow), var(--tw-ring-shadow), var(--tw-shadow, 0 0 #0000);
}

.ring-inset {
  --tw-ring-inset: inset;
}

.ring-zinc-900\/5 {
  --tw-ring-color: rgb(24 24 27 / 0.05);
}

.ring-white\/10 {
  --tw-ring-color: rgb(255 255 255 / 0.1);
}

.transition-colors {
  transition-property: color, background-color, border-color, fill, stroke, -webkit-text-decoration-color;
  transition-property: color, background-color, border-color, text-decoration-color, fill, stroke;
  transition-property: color, background-color, border-color, text-decoration-color, fill, stroke, -webkit-text-decoration-color;
  transition-timing-function: cubic-bezier(0.4, 0, 0.2, 1);
  transition-duration: 150ms;
}

.transition {
  transition-property: color, background-color, border-color, fill, stroke, opacity, box-shadow, transform, filter, -webkit-text-decoration-color, -webkit-backdrop-filter;
  transition-property: color, background-color, border-color, text-decoration-color, fill, stroke, opacity, box-shadow, transform, filter, backdrop-filter;
  transition-property: color, background-color, border-color, text-decoration-color, fill, stroke, opacity, box-shadow, transform, filter, backdrop-filter, -webkit-text-decoration-color, -webkit-backdrop-filter;
  transition-timing-function: cubic-bezier(0.4, 0, 0.2, 1);
  transition-duration: 150ms;
}

.transition-opacity {
  transition-property: opacity;
  transition-timing-function: cubic-bezier(0.4, 0, 0.2, 1);
  transition-duration: 150ms;
}

.duration-200 {
  transition-duration: 200ms;
}

.duration-100 {
  transition-duration: 100ms;
}

.ease-in-out {
  transition-timing-function: cubic-bezier(0.4, 0, 0.2, 1);
}

.ease-in {
  transition-timing-function: cubic-bezier(0.4, 0, 1, 1);
}

.ease-out {
  transition-timing-function: cubic-bezier(0, 0, 0.2, 1);
}

.hover\:-translate-y-0\.5:hover {
  --tw-translate-y: -0.125rem;
  transform: var(--tw-transform);
}

.hover\:-translate-y-0:hover {
  --tw-translate-y: -0px;
  transform: var(--tw-transform);
}

.hover\:rotate-0:hover {
  --tw-rotate: 0deg;
  transform: var(--tw-transform);
}

.hover\:bg-gray-50:hover {
  --tw-bg-opacity: 1;
  background-color: rgb(249 250 251 / var(--tw-bg-opacity));
}

.hover\:bg-blue-400:hover {
  --tw-bg-opacity: 1;
  background-color: rgb(96 165 250 / var(--tw-bg-opacity));
}

.hover\:bg-gray-100:hover {
  --tw-bg-opacity: 1;
  background-color: rgb(243 244 246 / var(--tw-bg-opacity));
}

.hover\:bg-indigo-400:hover {
  --tw-bg-opacity: 1;
  background-color: rgb(129 140 248 / var(--tw-bg-opacity));
}

.hover\:text-blue-600:hover {
  --tw-text-opacity: 1;
  color: rgb(37 99 235 / var(--tw-text-opacity));
}

.hover\:text-gray-500:hover {
  --tw-text-opacity: 1;
  color: rgb(107 114 128 / var(--tw-text-opacity));
}

.hover\:text-blue-700:hover {
  --tw-text-opacity: 1;
  color: rgb(29 78 216 / var(--tw-text-opacity));
}

.hover\:shadow-lg:hover {
  --tw-shadow: 0 10px 15px -3px rgb(0 0 0 / 0.1), 0 4px 6px -4px rgb(0 0 0 / 0.1);
  --tw-shadow-colored: 0 10px 15px -3px var(--tw-shadow-color), 0 4px 6px -4px var(--tw-shadow-color);
  box-shadow: var(--tw-ring-offset-shadow, 0 0 #0000), var(--tw-ring-shadow, 0 0 #0000), var(--tw-shadow);
}

.focus\:outline-none:focus {
  outline: 2px solid transparent;
  outline-offset: 2px;
}

.focus\:ring-2:focus {
  --tw-ring-offset-shadow: var(--tw-ring-inset) 0 0 0 var(--tw-ring-offset-width) var(--tw-ring-offset-color);
  --tw-ring-shadow: var(--tw-ring-inset) 0 0 0 calc(2px + var(--tw-ring-offset-width)) var(--tw-ring-color);
  box-shadow: var(--tw-ring-offset-shadow), var(--tw-ring-shadow), var(--tw-shadow, 0 0 #0000);
}

.focus\:ring-inset:focus {
  --tw-ring-inset: inset;
}

.focus\:ring-blue-500:focus {
  --tw-ring-opacity: 1;
  --tw-ring-color: rgb(59 130 246 / var(--tw-ring-opacity));
}

.focus\:ring-indigo-500:focus {
  --tw-ring-opacity: 1;
  --tw-ring-color: rgb(99 102 241 / var(--tw-ring-opacity));
}

.focus\:ring-offset-2:focus {
  --tw-ring-offset-width: 2px;
}

<<<<<<< HEAD
=======
.focus-visible\:outline:focus-visible {
  outline-style: solid;
}

.focus-visible\:outline-2:focus-visible {
  outline-width: 2px;
}

.focus-visible\:outline-offset-2:focus-visible {
  outline-offset: 2px;
}

.focus-visible\:outline-indigo-500:focus-visible {
  outline-color: #6366f1;
}

.active\:bg-blue-300:active {
  --tw-bg-opacity: 1;
  background-color: rgb(147 197 253 / var(--tw-bg-opacity));
}

.prose-img\:m-0 :is(:where(img):not(:where([class~="not-prose"] *))) {
  margin: 0px;
}

>>>>>>> aedebf65
.dark .dark\:prose-invert {
  --tw-prose-body: var(--tw-prose-invert-body);
  --tw-prose-headings: var(--tw-prose-invert-headings);
  --tw-prose-lead: var(--tw-prose-invert-lead);
  --tw-prose-links: var(--tw-prose-invert-links);
  --tw-prose-bold: var(--tw-prose-invert-bold);
  --tw-prose-counters: var(--tw-prose-invert-counters);
  --tw-prose-bullets: var(--tw-prose-invert-bullets);
  --tw-prose-hr: var(--tw-prose-invert-hr);
  --tw-prose-quotes: var(--tw-prose-invert-quotes);
  --tw-prose-quote-borders: var(--tw-prose-invert-quote-borders);
  --tw-prose-captions: var(--tw-prose-invert-captions);
  --tw-prose-code: var(--tw-prose-invert-code);
  --tw-prose-pre-code: var(--tw-prose-invert-pre-code);
  --tw-prose-pre-bg: var(--tw-prose-invert-pre-bg);
  --tw-prose-th-borders: var(--tw-prose-invert-th-borders);
  --tw-prose-td-borders: var(--tw-prose-invert-td-borders);
}

.dark .dark\:divide-slate-800 > :not([hidden]) ~ :not([hidden]) {
  --tw-divide-opacity: 1;
  border-color: rgb(30 41 59 / var(--tw-divide-opacity));
}

.dark .dark\:border {
  border-width: 1px;
}

.dark .dark\:border-zinc-700\/50 {
  border-color: rgb(63 63 70 / 0.5);
}

.dark .dark\:border-gray-500 {
  --tw-border-opacity: 1;
  border-color: rgb(107 114 128 / var(--tw-border-opacity));
}

.dark .dark\:border-gray-700 {
  --tw-border-opacity: 1;
  border-color: rgb(55 65 81 / var(--tw-border-opacity));
}

.dark .dark\:bg-gray-900 {
  --tw-bg-opacity: 1;
  background-color: rgb(17 24 39 / var(--tw-bg-opacity));
}

<<<<<<< HEAD
.dark .dark\:bg-blue-400 {
  --tw-bg-opacity: 1;
  background-color: rgb(96 165 250 / var(--tw-bg-opacity));
=======
.dark .dark\:bg-gray-200 {
  --tw-bg-opacity: 1;
  background-color: rgb(229 231 235 / var(--tw-bg-opacity));
>>>>>>> aedebf65
}

.dark .dark\:text-gray-100 {
  --tw-text-opacity: 1;
  color: rgb(243 244 246 / var(--tw-text-opacity));
}

.dark .dark\:text-blue-300 {
  --tw-text-opacity: 1;
  color: rgb(147 197 253 / var(--tw-text-opacity));
}

.dark .dark\:text-gray-400 {
  --tw-text-opacity: 1;
  color: rgb(156 163 175 / var(--tw-text-opacity));
}

.dark .dark\:text-red-500 {
  --tw-text-opacity: 1;
  color: rgb(239 68 68 / var(--tw-text-opacity));
}

.dark .dark\:text-orange-500 {
  --tw-text-opacity: 1;
  color: rgb(249 115 22 / var(--tw-text-opacity));
}

.dark .dark\:text-blue-400 {
  --tw-text-opacity: 1;
  color: rgb(96 165 250 / var(--tw-text-opacity));
}

.dark .dark\:text-gray-300 {
  --tw-text-opacity: 1;
  color: rgb(209 213 219 / var(--tw-text-opacity));
}

.dark .dark\:text-gray-600 {
  --tw-text-opacity: 1;
  color: rgb(75 85 99 / var(--tw-text-opacity));
}

<<<<<<< HEAD
.dark .dark\:text-gray-200 {
=======
.dark .dark\:text-gray-900 {
  --tw-text-opacity: 1;
  color: rgb(17 24 39 / var(--tw-text-opacity));
}

.dark .dark\:text-orange-300 {
>>>>>>> aedebf65
  --tw-text-opacity: 1;
  color: rgb(229 231 235 / var(--tw-text-opacity));
}

.dark .dark\:ring-0 {
  --tw-ring-offset-shadow: var(--tw-ring-inset) 0 0 0 var(--tw-ring-offset-width) var(--tw-ring-offset-color);
  --tw-ring-shadow: var(--tw-ring-inset) 0 0 0 calc(0px + var(--tw-ring-offset-width)) var(--tw-ring-color);
  box-shadow: var(--tw-ring-offset-shadow), var(--tw-ring-shadow), var(--tw-shadow, 0 0 #0000);
}

.dark .dark\:ring-inset {
  --tw-ring-inset: inset;
}

.dark .dark\:ring-gray-300 {
  --tw-ring-opacity: 1;
  --tw-ring-color: rgb(209 213 219 / var(--tw-ring-opacity));
}

.dark .dark\:hover\:bg-gray-800:hover {
  --tw-bg-opacity: 1;
  background-color: rgb(31 41 55 / var(--tw-bg-opacity));
}

.dark .dark\:hover\:bg-blue-300:hover {
  --tw-bg-opacity: 1;
  background-color: rgb(147 197 253 / var(--tw-bg-opacity));
}

.dark .dark\:hover\:text-blue-200:hover {
  --tw-text-opacity: 1;
  color: rgb(191 219 254 / var(--tw-text-opacity));
}

.dark .dark\:hover\:text-gray-300:hover {
  --tw-text-opacity: 1;
  color: rgb(209 213 219 / var(--tw-text-opacity));
}

<<<<<<< HEAD
.dark .dark\:hover\:text-blue-300:hover {
  --tw-text-opacity: 1;
  color: rgb(147 197 253 / var(--tw-text-opacity));
=======
.dark .dark\:focus\:ring-indigo-500:focus {
  --tw-ring-opacity: 1;
  --tw-ring-color: rgb(99 102 241 / var(--tw-ring-opacity));
>>>>>>> aedebf65
}

@media (min-width: 640px) {
  .sm\:grid-cols-2 {
    grid-template-columns: repeat(2, minmax(0, 1fr));
  }

  .sm\:text-4xl {
    font-size: 2.25rem;
    line-height: 2.5rem;
  }

  .sm\:text-sm {
    font-size: 0.875rem;
    line-height: 1.25rem;
  }

  .sm\:leading-6 {
    line-height: 1.5rem;
  }
}

@media (min-width: 768px) {
  .md\:col-span-1 {
    grid-column: span 1 / span 1;
  }

  .md\:col-span-2 {
    grid-column: span 2 / span 2;
  }

  .md\:block {
    display: block;
  }

  .md\:h-6 {
    height: 1.5rem;
  }

  .md\:h-5 {
    height: 1.25rem;
  }

  .md\:h-3 {
    height: 0.75rem;
  }

  .md\:h-96 {
    height: 24rem;
  }

  .md\:w-11 {
    width: 2.75rem;
  }

  .md\:w-5 {
    width: 1.25rem;
  }

  .md\:w-3 {
    width: 0.75rem;
  }

  .md\:translate-x-5 {
    --tw-translate-x: 1.25rem;
    transform: var(--tw-transform);
  }

  .md\:text-base {
    font-size: 1rem;
    line-height: 1.5rem;
  }

  .md\:text-sm {
    font-size: 0.875rem;
    line-height: 1.25rem;
  }

  .md\:text-lg {
    font-size: 1.125rem;
    line-height: 1.75rem;
  }
}

@media (min-width: 1024px) {
  .lg\:grid-cols-3 {
    grid-template-columns: repeat(3, minmax(0, 1fr));
  }
}<|MERGE_RESOLUTION|>--- conflicted
+++ resolved
@@ -1436,11 +1436,10 @@
   background-color: rgb(96 165 250 / var(--tw-bg-opacity));
 }
 
-<<<<<<< HEAD
 .bg-blue-300 {
   --tw-bg-opacity: 1;
   background-color: rgb(147 197 253 / var(--tw-bg-opacity));
-=======
+
 .bg-gray-900 {
   --tw-bg-opacity: 1;
   background-color: rgb(17 24 39 / var(--tw-bg-opacity));
@@ -1453,7 +1452,6 @@
 .bg-indigo-500 {
   --tw-bg-opacity: 1;
   background-color: rgb(99 102 241 / var(--tw-bg-opacity));
->>>>>>> aedebf65
 }
 
 .object-cover {
@@ -1490,11 +1488,10 @@
   padding-bottom: 1rem;
 }
 
-<<<<<<< HEAD
 .px-2 {
   padding-left: 0.5rem;
   padding-right: 0.5rem;
-=======
+
 .px-6 {
   padding-left: 1.5rem;
   padding-right: 1.5rem;
@@ -1513,7 +1510,6 @@
 .py-2\.5 {
   padding-top: 0.625rem;
   padding-bottom: 0.625rem;
->>>>>>> aedebf65
 }
 
 .pt-6 {
@@ -1560,14 +1556,11 @@
   line-height: 1.5rem;
 }
 
-<<<<<<< HEAD
 .text-2xl {
   font-size: 1.5rem;
   line-height: 2rem;
 }
 
-=======
->>>>>>> aedebf65
 .text-sm {
   font-size: 0.875rem;
   line-height: 1.25rem;
@@ -1643,21 +1636,18 @@
   color: rgb(107 114 128 / var(--tw-text-opacity));
 }
 
-<<<<<<< HEAD
-=======
+
 .text-gray-200 {
   --tw-text-opacity: 1;
   color: rgb(229 231 235 / var(--tw-text-opacity));
 }
 
->>>>>>> aedebf65
 .text-white {
   --tw-text-opacity: 1;
   color: rgb(255 255 255 / var(--tw-text-opacity));
 }
 
-<<<<<<< HEAD
-=======
+
 .text-green-600 {
   --tw-text-opacity: 1;
   color: rgb(22 163 74 / var(--tw-text-opacity));
@@ -1668,7 +1658,6 @@
   color: rgb(220 38 38 / var(--tw-text-opacity));
 }
 
->>>>>>> aedebf65
 .antialiased {
   -webkit-font-smoothing: antialiased;
   -moz-osx-font-smoothing: grayscale;
@@ -1856,8 +1845,6 @@
   --tw-ring-offset-width: 2px;
 }
 
-<<<<<<< HEAD
-=======
 .focus-visible\:outline:focus-visible {
   outline-style: solid;
 }
@@ -1883,7 +1870,6 @@
   margin: 0px;
 }
 
->>>>>>> aedebf65
 .dark .dark\:prose-invert {
   --tw-prose-body: var(--tw-prose-invert-body);
   --tw-prose-headings: var(--tw-prose-invert-headings);
@@ -1931,15 +1917,13 @@
   background-color: rgb(17 24 39 / var(--tw-bg-opacity));
 }
 
-<<<<<<< HEAD
 .dark .dark\:bg-blue-400 {
   --tw-bg-opacity: 1;
   background-color: rgb(96 165 250 / var(--tw-bg-opacity));
-=======
+
 .dark .dark\:bg-gray-200 {
   --tw-bg-opacity: 1;
   background-color: rgb(229 231 235 / var(--tw-bg-opacity));
->>>>>>> aedebf65
 }
 
 .dark .dark\:text-gray-100 {
@@ -1982,16 +1966,12 @@
   color: rgb(75 85 99 / var(--tw-text-opacity));
 }
 
-<<<<<<< HEAD
 .dark .dark\:text-gray-200 {
-=======
-.dark .dark\:text-gray-900 {
   --tw-text-opacity: 1;
   color: rgb(17 24 39 / var(--tw-text-opacity));
 }
 
 .dark .dark\:text-orange-300 {
->>>>>>> aedebf65
   --tw-text-opacity: 1;
   color: rgb(229 231 235 / var(--tw-text-opacity));
 }
@@ -2031,15 +2011,14 @@
   color: rgb(209 213 219 / var(--tw-text-opacity));
 }
 
-<<<<<<< HEAD
 .dark .dark\:hover\:text-blue-300:hover {
   --tw-text-opacity: 1;
   color: rgb(147 197 253 / var(--tw-text-opacity));
-=======
+}
+
 .dark .dark\:focus\:ring-indigo-500:focus {
   --tw-ring-opacity: 1;
   --tw-ring-color: rgb(99 102 241 / var(--tw-ring-opacity));
->>>>>>> aedebf65
 }
 
 @media (min-width: 640px) {
